{
  "name": "Abstract",
  "description": "Collaborative design tool with support for Sketch files",
<<<<<<< HEAD
  "version": "98.6.0",
  "url": "https://intunebrew.blob.core.windows.net/pkg/abstract_98.6.0.pkg",
  "bundleId": "com.elasticprojects.abstract-desktop",
=======
  "version": "98.6.1",
  "url": "https://intunebrew.blob.core.windows.net/pkg/abstract_98.6.1.pkg",
  "bundleId": null,
>>>>>>> 7daedb82
  "homepage": "https://www.abstract.com/",
  "fileName": "abstract_98.6.1.pkg",
  "type": "app",
  "sha": "f62510d7a05a233288bb1f7f98c3236fdb2b3e124ab8b3dbd4786e428aa69656",
  "previous_version": "98.6.1"
}<|MERGE_RESOLUTION|>--- conflicted
+++ resolved
@@ -1,15 +1,9 @@
 {
   "name": "Abstract",
   "description": "Collaborative design tool with support for Sketch files",
-<<<<<<< HEAD
-  "version": "98.6.0",
-  "url": "https://intunebrew.blob.core.windows.net/pkg/abstract_98.6.0.pkg",
-  "bundleId": "com.elasticprojects.abstract-desktop",
-=======
   "version": "98.6.1",
   "url": "https://intunebrew.blob.core.windows.net/pkg/abstract_98.6.1.pkg",
   "bundleId": null,
->>>>>>> 7daedb82
   "homepage": "https://www.abstract.com/",
   "fileName": "abstract_98.6.1.pkg",
   "type": "app",
